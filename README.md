<<<<<<< HEAD
# Open Manus with PocketFlow Integration

This repository extends the Open Manus project with PocketFlow(https://github.com/The-Pocket-World/Pocket-Flow-Framework) integration for orchestrating complex agent workflows.

## Features

- **PocketFlow Integration**: Lightweight workflow orchestration with Open Manus agents
- **Bidirectional Adapters**: Use Open Manus tools/agents as PocketFlow nodes and vice versa
- **Workflow Orchestration**: Multi-agent workflows with structured control flow
- **Hybrid Planning**: Combine planning and execution agents flexibly

## Installing PocketFlow Framework

```bash
pip install pocketflow_framework

```

## Getting Started

1. Clone the repository:
```bash
git clone https://github.com/The-Pocket-World/PocketManus.git
cd PocketManus
```

2. Install dependencies and PocketFlow:
```bash
pip install -r requirements.txt
pip install pocketflow_framework
```

3. Set up your configuration file:
```bash
cp config/config.example.toml config/config.toml
```

### Configuration Setup

Edit `config/config.toml` with your API keys and settings:

```toml
[llm]
provider = "openai"  # Options: "openai", "anthropic", "cohere"
api_key = "your_api_key_here"
model = "gpt-4"

[pocketflow]
log_level = "INFO"

[agents]
planner_model = "gpt-4"
executor_model = "gpt-3.5-turbo"
```

## Running Example Workflows

```bash
# Multi-agent workflow
python run_pocketflow.py --workflow multi_agent --task "Create a Python script that analyzes stock data"

# Planning workflow with parallel execution
python run_pocketflow.py --workflow planning_parallel --task "Research and summarize the latest AI trends"

# RAG workflow
python run_pocketflow.py --workflow rag --query "How does transformer architecture work?" --documents documents.json
```

See example applications in the `examples/` directory.

## Creating Custom Workflows

```python
from app.pocketflow.orchestrator import WorkflowOrchestrator
from app.agent.planning import PlanningAgent
from app.agent.react import ReactAgent

# Create and register agents
orchestrator = WorkflowOrchestrator()
orchestrator.register_agent(PlanningAgent(), "planner")
orchestrator.register_agent(ReactAgent(), "executor")

# Create and run workflow
workflow = orchestrator.create_agent_workflow(
    agents=["planner", "executor"],
    flow_name="CustomWorkflow"
)

result = await orchestrator.run_workflow(
    workflow_name="CustomWorkflow",
    inputs={"task": "Your task here"}
)
```

## Architecture

- **Adapters**: Bridge between PocketFlow and Open Manus components
- **Orchestrator**: Manages workflows and provides a unified interface
- **Flow Factory**: Creates PocketFlow-based flows with agent, planning, and hybrid patterns

## PocketFlow Framework

PocketFlow is a lightweight workflow orchestration system for AI agent workflows with:

- Node-based architecture for workflows
- Support for sequential, parallel, and conditional flows
- Easy integration with existing systems

The framework uses nodes (computation units), edges (connections), and flows (complete workflows) to enable flexible agent orchestration patterns.

## Acknowledgements

Thanks to the OpenManus team for their innovative agent architecture.

## License

This project is licensed under the terms specified in the LICENSE file.
=======
<p align="center">
  <img src="assets/logo.jpg" width="200"/>
</p>

English | [中文](README_zh.md) | [한국어](README_ko.md) | [日本語](README_ja.md)

[![GitHub stars](https://img.shields.io/github/stars/mannaandpoem/OpenManus?style=social)](https://github.com/mannaandpoem/OpenManus/stargazers)
&ensp;
[![License: MIT](https://img.shields.io/badge/License-MIT-yellow.svg)](https://opensource.org/licenses/MIT) &ensp;
[![Discord Follow](https://dcbadge.vercel.app/api/server/DYn29wFk9z?style=flat)](https://discord.gg/DYn29wFk9z)
[![Demo](https://img.shields.io/badge/Demo-Hugging%20Face-yellow)](https://huggingface.co/spaces/lyh-917/OpenManusDemo)

# 👋 OpenManus

Manus is incredible, but OpenManus can achieve any idea without an *Invite Code* 🛫!

Our team members [@Xinbin Liang](https://github.com/mannaandpoem) and [@Jinyu Xiang](https://github.com/XiangJinyu) (core authors), along with [@Zhaoyang Yu](https://github.com/MoshiQAQ), [@Jiayi Zhang](https://github.com/didiforgithub), and [@Sirui Hong](https://github.com/stellaHSR), we are from [@MetaGPT](https://github.com/geekan/MetaGPT). The prototype is launched within 3 hours and we are keeping building!

It's a simple implementation, so we welcome any suggestions, contributions, and feedback!

Enjoy your own agent with OpenManus!

We're also excited to introduce [OpenManus-RL](https://github.com/OpenManus/OpenManus-RL), an open-source project dedicated to reinforcement learning (RL)- based (such as GRPO) tuning methods for LLM agents, developed collaboratively by researchers from UIUC and OpenManus.

## Project Demo

<video src="https://private-user-images.githubusercontent.com/61239030/420168772-6dcfd0d2-9142-45d9-b74e-d10aa75073c6.mp4?jwt=eyJhbGciOiJIUzI1NiIsInR5cCI6IkpXVCJ9.eyJpc3MiOiJnaXRodWIuY29tIiwiYXVkIjoicmF3LmdpdGh1YnVzZXJjb250ZW50LmNvbSIsImtleSI6ImtleTUiLCJleHAiOjE3NDEzMTgwNTksIm5iZiI6MTc0MTMxNzc1OSwicGF0aCI6Ii82MTIzOTAzMC80MjAxNjg3NzItNmRjZmQwZDItOTE0Mi00NWQ5LWI3NGUtZDEwYWE3NTA3M2M2Lm1wND9YLUFtei1BbGdvcml0aG09QVdTNC1ITUFDLVNIQTI1NiZYLUFtei1DcmVkZW50aWFsPUFLSUFWQ09EWUxTQTUzUFFLNFpBJTJGMjAyNTAzMDclMkZ1cy1lYXN0LTElMkZzMyUyRmF3czRfcmVxdWVzdCZYLUFtei1EYXRlPTIwMjUwMzA3VDAzMjIzOVomWC1BbXotRXhwaXJlcz0zMDAmWC1BbXotU2lnbmF0dXJlPTdiZjFkNjlmYWNjMmEzOTliM2Y3M2VlYjgyNDRlZDJmOWE3NWZhZjE1MzhiZWY4YmQ3NjdkNTYwYTU5ZDA2MzYmWC1BbXotU2lnbmVkSGVhZGVycz1ob3N0In0.UuHQCgWYkh0OQq9qsUWqGsUbhG3i9jcZDAMeHjLt5T4" data-canonical-src="https://private-user-images.githubusercontent.com/61239030/420168772-6dcfd0d2-9142-45d9-b74e-d10aa75073c6.mp4?jwt=eyJhbGciOiJIUzI1NiIsInR5cCI6IkpXVCJ9.eyJpc3MiOiJnaXRodWIuY29tIiwiYXVkIjoicmF3LmdpdGh1YnVzZXJjb250ZW50LmNvbSIsImtleSI6ImtleTUiLCJleHAiOjE3NDEzMTgwNTksIm5iZiI6MTc0MTMxNzc1OSwicGF0aCI6Ii82MTIzOTAzMC80MjAxNjg3NzItNmRjZmQwZDItOTE0Mi00NWQ5LWI3NGUtZDEwYWE3NTA3M2M2Lm1wND9YLUFtei1BbGdvcml0aG09QVdTNC1ITUFDLVNIQTI1NiZYLUFtei1DcmVkZW50aWFsPUFLSUFWQ09EWUxTQTUzUFFLNFpBJTJGMjAyNTAzMDclMkZ1cy1lYXN0LTElMkZzMyUyRmF3czRfcmVxdWVzdCZYLUFtei1EYXRlPTIwMjUwMzA3VDAzMjIzOVomWC1BbXotRXhwaXJlcz0zMDAmWC1BbXotU2lnbmF0dXJlPTdiZjFkNjlmYWNjMmEzOTliM2Y3M2VlYjgyNDRlZDJmOWE3NWZhZjE1MzhiZWY4YmQ3NjdkNTYwYTU5ZDA2MzYmWC1BbXotU2lnbmVkSGVhZGVycz1ob3N0In0.UuHQCgWYkh0OQq9qsUWqGsUbhG3i9jcZDAMeHjLt5T4" controls="controls" muted="muted" class="d-block rounded-bottom-2 border-top width-fit" style="max-height:640px; min-height: 200px"></video>

## Installation

We provide two installation methods. Method 2 (using uv) is recommended for faster installation and better dependency management.

### Method 1: Using conda

1. Create a new conda environment:

```bash
conda create -n open_manus python=3.12
conda activate open_manus
```

2. Clone the repository:

```bash
git clone https://github.com/mannaandpoem/OpenManus.git
cd OpenManus
```

3. Install dependencies:

```bash
pip install -r requirements.txt
```

### Method 2: Using uv (Recommended)

1. Install uv (A fast Python package installer and resolver):

```bash
curl -LsSf https://astral.sh/uv/install.sh | sh
```

2. Clone the repository:

```bash
git clone https://github.com/mannaandpoem/OpenManus.git
cd OpenManus
```

3. Create a new virtual environment and activate it:

```bash
uv venv --python 3.12
source .venv/bin/activate  # On Unix/macOS
# Or on Windows:
# .venv\Scripts\activate
```

4. Install dependencies:

```bash
uv pip install -r requirements.txt
```

### Browser Automation Tool (Optional)
```bash
playwright install
```

## Configuration

OpenManus requires configuration for the LLM APIs it uses. Follow these steps to set up your configuration:

1. Create a `config.toml` file in the `config` directory (you can copy from the example):

```bash
cp config/config.example.toml config/config.toml
```

2. Edit `config/config.toml` to add your API keys and customize settings:

```toml
# Global LLM configuration
[llm]
model = "gpt-4o"
base_url = "https://api.openai.com/v1"
api_key = "sk-..."  # Replace with your actual API key
max_tokens = 4096
temperature = 0.0

# Optional configuration for specific LLM models
[llm.vision]
model = "gpt-4o"
base_url = "https://api.openai.com/v1"
api_key = "sk-..."  # Replace with your actual API key
```

## Quick Start

One line for run OpenManus:

```bash
python main.py
```

Then input your idea via terminal!

For MCP tool version, you can run:
```bash
python run_mcp.py
```

For unstable multi-agent version, you also can run:

```bash
python run_flow.py
```

## How to contribute

We welcome any friendly suggestions and helpful contributions! Just create issues or submit pull requests.

Or contact @mannaandpoem via 📧email: mannaandpoem@gmail.com

**Note**: Before submitting a pull request, please use the pre-commit tool to check your changes. Run `pre-commit run --all-files` to execute the checks.

## Community Group
Join our networking group on Feishu and share your experience with other developers!

<div align="center" style="display: flex; gap: 20px;">
    <img src="assets/community_group.jpg" alt="OpenManus 交流群" width="300" />
</div>

## Star History

[![Star History Chart](https://api.star-history.com/svg?repos=mannaandpoem/OpenManus&type=Date)](https://star-history.com/#mannaandpoem/OpenManus&Date)

## Acknowledgement

Thanks to [anthropic-computer-use](https://github.com/anthropics/anthropic-quickstarts/tree/main/computer-use-demo)
and [browser-use](https://github.com/browser-use/browser-use) for providing basic support for this project!

Additionally, we are grateful to [AAAJ](https://github.com/metauto-ai/agent-as-a-judge), [MetaGPT](https://github.com/geekan/MetaGPT), [OpenHands](https://github.com/All-Hands-AI/OpenHands) and [SWE-agent](https://github.com/SWE-agent/SWE-agent).

We also thank stepfun(阶跃星辰) for supporting our Hugging Face demo space.

OpenManus is built by contributors from MetaGPT. Huge thanks to this agent community!

## Cite
```bibtex
@misc{openmanus2025,
  author = {Xinbin Liang and Jinyu Xiang and Zhaoyang Yu and Jiayi Zhang and Sirui Hong},
  title = {OpenManus: An open-source framework for building general AI agents},
  year = {2025},
  publisher = {GitHub},
  journal = {GitHub repository},
  howpublished = {\url{https://github.com/mannaandpoem/OpenManus}},
}
```
>>>>>>> c5cb0108
<|MERGE_RESOLUTION|>--- conflicted
+++ resolved
@@ -1,122 +1,5 @@
-<<<<<<< HEAD
 # Open Manus with PocketFlow Integration
 
-This repository extends the Open Manus project with PocketFlow(https://github.com/The-Pocket-World/Pocket-Flow-Framework) integration for orchestrating complex agent workflows.
-
-## Features
-
-- **PocketFlow Integration**: Lightweight workflow orchestration with Open Manus agents
-- **Bidirectional Adapters**: Use Open Manus tools/agents as PocketFlow nodes and vice versa
-- **Workflow Orchestration**: Multi-agent workflows with structured control flow
-- **Hybrid Planning**: Combine planning and execution agents flexibly
-
-## Installing PocketFlow Framework
-
-```bash
-pip install pocketflow_framework
-
-```
-
-## Getting Started
-
-1. Clone the repository:
-```bash
-git clone https://github.com/The-Pocket-World/PocketManus.git
-cd PocketManus
-```
-
-2. Install dependencies and PocketFlow:
-```bash
-pip install -r requirements.txt
-pip install pocketflow_framework
-```
-
-3. Set up your configuration file:
-```bash
-cp config/config.example.toml config/config.toml
-```
-
-### Configuration Setup
-
-Edit `config/config.toml` with your API keys and settings:
-
-```toml
-[llm]
-provider = "openai"  # Options: "openai", "anthropic", "cohere"
-api_key = "your_api_key_here"
-model = "gpt-4"
-
-[pocketflow]
-log_level = "INFO"
-
-[agents]
-planner_model = "gpt-4"
-executor_model = "gpt-3.5-turbo"
-```
-
-## Running Example Workflows
-
-```bash
-# Multi-agent workflow
-python run_pocketflow.py --workflow multi_agent --task "Create a Python script that analyzes stock data"
-
-# Planning workflow with parallel execution
-python run_pocketflow.py --workflow planning_parallel --task "Research and summarize the latest AI trends"
-
-# RAG workflow
-python run_pocketflow.py --workflow rag --query "How does transformer architecture work?" --documents documents.json
-```
-
-See example applications in the `examples/` directory.
-
-## Creating Custom Workflows
-
-```python
-from app.pocketflow.orchestrator import WorkflowOrchestrator
-from app.agent.planning import PlanningAgent
-from app.agent.react import ReactAgent
-
-# Create and register agents
-orchestrator = WorkflowOrchestrator()
-orchestrator.register_agent(PlanningAgent(), "planner")
-orchestrator.register_agent(ReactAgent(), "executor")
-
-# Create and run workflow
-workflow = orchestrator.create_agent_workflow(
-    agents=["planner", "executor"],
-    flow_name="CustomWorkflow"
-)
-
-result = await orchestrator.run_workflow(
-    workflow_name="CustomWorkflow",
-    inputs={"task": "Your task here"}
-)
-```
-
-## Architecture
-
-- **Adapters**: Bridge between PocketFlow and Open Manus components
-- **Orchestrator**: Manages workflows and provides a unified interface
-- **Flow Factory**: Creates PocketFlow-based flows with agent, planning, and hybrid patterns
-
-## PocketFlow Framework
-
-PocketFlow is a lightweight workflow orchestration system for AI agent workflows with:
-
-- Node-based architecture for workflows
-- Support for sequential, parallel, and conditional flows
-- Easy integration with existing systems
-
-The framework uses nodes (computation units), edges (connections), and flows (complete workflows) to enable flexible agent orchestration patterns.
-
-## Acknowledgements
-
-Thanks to the OpenManus team for their innovative agent architecture.
-
-## License
-
-This project is licensed under the terms specified in the LICENSE file.
-=======
 <p align="center">
   <img src="assets/logo.jpg" width="200"/>
 </p>
@@ -232,6 +115,40 @@
 model = "gpt-4o"
 base_url = "https://api.openai.com/v1"
 api_key = "sk-..."  # Replace with your actual API key
+```
+
+## PocketFlow Integration
+
+OpenManus integrates with PocketFlow, a lightweight workflow orchestration system for AI agent workflows. This integration enables the creation of complex workflows with multiple agents and tools.
+
+### Installing PocketFlow Framework
+
+```bash
+pip install pocketflow_framework
+```
+
+### Creating Custom Workflows
+
+```python
+from app.pocketflow.orchestrator import WorkflowOrchestrator
+from app.agent.planning import PlanningAgent
+from app.agent.react import ReactAgent
+
+# Create and register agents
+orchestrator = WorkflowOrchestrator()
+orchestrator.register_agent(PlanningAgent(), "planner")
+orchestrator.register_agent(ReactAgent(), "executor")
+
+# Create and run workflow
+workflow = orchestrator.create_agent_workflow(
+    agents=["planner", "executor"],
+    flow_name="CustomWorkflow"
+)
+
+result = await orchestrator.run_workflow(
+    workflow_name="CustomWorkflow",
+    inputs={"task": "Your task here"}
+)
 ```
 
 ## Quick Start
@@ -295,5 +212,4 @@
   journal = {GitHub repository},
   howpublished = {\url{https://github.com/mannaandpoem/OpenManus}},
 }
-```
->>>>>>> c5cb0108
+```