--- conflicted
+++ resolved
@@ -1,18 +1,10 @@
 import json
-<<<<<<< HEAD
-from typing import Any, List, Literal, Optional
-=======
 from typing import Any, List, Optional, Union
->>>>>>> c5cb0108
 
 from pydantic import Field
 
 from app.agent.react import ReActAgent
-<<<<<<< HEAD
-
-=======
 from app.exceptions import TokenLimitExceeded
->>>>>>> c5cb0108
 from app.logger import logger
 from app.prompt.toolcall import NEXT_STEP_PROMPT, SYSTEM_PROMPT
 from app.schema import TOOL_CHOICE_TYPE, AgentState, Message, ToolCall, ToolChoice
@@ -254,8 +246,6 @@
         return name.lower() in [n.lower() for n in self.special_tool_names]
 
 
-
-
 class ReactAgent(ToolCallAgent):
     """
     A React agent that can use tools.
